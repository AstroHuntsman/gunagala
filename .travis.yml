# We set the language to c because python isn't supported on the MacOS X nodes
# on Travis. However, the language ends up being irrelevant anyway, since we
# install Python ourselves using conda.
language: c

os:
    - linux

# Setting sudo to false opts in to Travis-CI container-based builds.
sudo: false

# The apt packages below are needed for sphinx builds. A full list of packages
# that can be included can be found here:
#
# https://github.com/travis-ci/apt-package-whitelist/blob/master/ubuntu-precise

addons:
    apt:
        packages:
            - graphviz
            - texlive-latex-extra
            - dvipng

env:
    global:

        # The following versions are the 'default' for tests, unless
        # overridden underneath. They are defined here in order to save having
        # to repeat them for all configurations.
        - PYTHON_VERSION=3.6
        - NUMPY_VERSION=stable
        - ASTROPY_VERSION=stable
        - MAIN_CMD='python setup.py'
        - SETUP_CMD='test'
        - PIP_DEPENDENCIES='scipy matplotlib PyYAML'
        - EVENT_TYPE='pull_request push'


        # For this package-template, we include examples of Cython modules,
        # so Cython is required for testing. If your package does not include
        # Cython code, you can set CONDA_DEPENDENCIES=''
        - CONDA_DEPENDENCIES=''

        # List other runtime dependencies for the package that are available as
        # pip packages here.
        # - PIP_DEPENDENCIES=''

        # Conda packages for affiliated packages are hosted in channel
        # "astropy" while builds for astropy LTS with recent numpy versions
        # are in astropy-ci-extras. If your package uses either of these,
        # add the channels to CONDA_CHANNELS along with any other channels
        # you want to use.
        - CONDA_CHANNELS='astropy-ci-extras astropy'

        # If there are matplotlib or other GUI tests, uncomment the following
        # line to use the X virtual framebuffer.
        # - SETUP_XVFB=True

    matrix:
        # Make sure that egg_info works without dependencies
        #- PYTHON_VERSION=2.7 SETUP_CMD='egg_info'
        - PYTHON_VERSION=3.4 SETUP_CMD='egg_info'
        - PYTHON_VERSION=3.5 SETUP_CMD='egg_info'
        - PYTHON_VERSION=3.6 SETUP_CMD='egg_info'

matrix:

    # Don't wait for allowed failures
    fast_finish: true

    include:
        # Try MacOS X
        - os: osx
          env: SETUP_CMD='test'

        # Do a coverage test.
        - os: linux
          env: SETUP_CMD='test --coverage'

        # Check for sphinx doc build warnings - we do this first because it
        # may run for a long time
        - os: linux
          env: SETUP_CMD='build_docs -w'

        # Now try Astropy dev with the latest Python and LTS with Python 2.7 and 3.x.
        - os: linux
          env: ASTROPY_VERSION=development
               EVENT_TYPE='pull_request push cron'
        #- os: linux
        #  env: PYTHON_VERSION=2.7 ASTROPY_VERSION=lts
        - os: linux
          env: ASTROPY_VERSION=lts

        # Try all python versions and Numpy versions. Since we can assume that
        # the Numpy developers have taken care of testing Numpy with different
        # versions of Python, we can vary Python and Numpy versions at the same
        # time.

        #- os: linux
        #  env: PYTHON_VERSION=2.7 NUMPY_VERSION=1.9
        - os: linux
          env: PYTHON_VERSION=3.4 NUMPY_VERSION=1.11
        - os: linux
          env: PYTHON_VERSION=3.5 NUMPY_VERSION=1.12
        - os: linux
          env: NUMPY_VERSION=1.13

        # Try numpy pre-release
        - os: linux
          env: NUMPY_VERSION=prerelease
               EVENT_TYPE='pull_request push cron'

        # Do a PEP8 test with pycodestyle
        - os: linux
          env: MAIN_CMD='pycodestyle gunagala --count' SETUP_CMD=''

    allow_failures:
        # Do a PEP8 test with pycodestyle
        # (allow to fail unless your code completely compliant)
        #- os: linux
        #  env: MAIN_CMD='pycodestyle gunagala --count' SETUP_CMD=''

install:

    # We now use the ci-helpers package to set up our testing environment.
    # This is done by using Miniconda and then using conda and pip to install
    # dependencies. Which dependencies are installed using conda and pip is
    # determined by the CONDA_DEPENDENCIES and PIP_DEPENDENCIES variables,
    # which should be space-delimited lists of package names. See the README
    # in https://github.com/astropy/ci-helpers for information about the full
    # list of environment variables that can be used to customize your
    # environment. In some cases, ci-helpers may not offer enough flexibility
    # in how to install a package, in which case you can have additional
    # commands in the install: section below.

<<<<<<< HEAD
    - git clone git://github.com/astropy/ci-helpers.git
=======
    - git clone --depth 1 git://github.com/astropy/ci-helpers.git
>>>>>>> 5cfc1c34
    - source ci-helpers/travis/setup_conda.sh

    # As described above, using ci-helpers, you should be able to set up an
    # environment with dependencies installed using conda and pip, but in some
    # cases this may not provide enough flexibility in how to install a
    # specific dependency (and it will not be able to install non-Python
    # dependencies). Therefore, you can also include commands below (as
    # well as at the start of the install section or in the before_install
    # section if they are needed before setting up conda) to install any
    # other dependencies.

script:
   - $MAIN_CMD $SETUP_CMD

after_success:
    # If coveralls.io is set up for this package, uncomment the line below.
    # The coveragerc file may be customized as needed for your package.
    - if [[ $SETUP_CMD == *coverage* ]]; then coveralls --rcfile='gunagala/tests/coveragerc'; fi<|MERGE_RESOLUTION|>--- conflicted
+++ resolved
@@ -133,11 +133,7 @@
     # in how to install a package, in which case you can have additional
     # commands in the install: section below.
 
-<<<<<<< HEAD
     - git clone git://github.com/astropy/ci-helpers.git
-=======
-    - git clone --depth 1 git://github.com/astropy/ci-helpers.git
->>>>>>> 5cfc1c34
     - source ci-helpers/travis/setup_conda.sh
 
     # As described above, using ci-helpers, you should be able to set up an
