--- conflicted
+++ resolved
@@ -4,33 +4,15 @@
 
 from gunagala.psf import PSF, MoffatPSF, PixellatedPSF
 
-<<<<<<< HEAD
 def make_psf_moffat():
-=======
-
-@pytest.fixture(scope='module')
-def psf_moffat():
-    return make_moffat()
-
-
-def make_moffat():
->>>>>>> 7f683b6e
     psf = MoffatPSF(FWHM=1 / 30 * u.arcminute, shape=4.7)
     return psf
 
 @pytest.fixture(scope='module')
-<<<<<<< HEAD
 def psf_moffat():
     return(make_psf_moffat())
 
 def make_psf_pixellated():
-=======
-def psf_pixellated():
-    return make_pixellated()
-
-
-def make_pixellated():
->>>>>>> 7f683b6e
     psf_data = np.array([[0.0, 0.0, 0.1, 0.0, 0.0],
                          [0.0, 0.3, 0.7, 0.4, 0.0],
                          [0.1, 0.8, 1.0, 0.6, 0.1],
@@ -54,13 +36,8 @@
 
 
 @pytest.mark.parametrize("psf, type", [
-<<<<<<< HEAD
     (make_psf_moffat(), MoffatPSF),
     (make_psf_pixellated(), PixellatedPSF)],
-=======
-    (make_moffat(), MoffatPSF),
-    (make_pixellated(), PixellatedPSF)],
->>>>>>> 7f683b6e
     ids=["moffat", "pixellated"]
 )
 def test_instance(psf, type):
@@ -80,7 +57,6 @@
     with pytest.raises(ValueError):
         psf_moffat.FWHM = -1 * u.degree
     psf_moffat.FWHM = 2 * u.arcsecond
-<<<<<<< HEAD
 
 
 def test_pixel_scale(psf_moffat):
@@ -104,18 +80,6 @@
 
 def test_peak(psf_moffat):
     assert psf.peak == 0.7134084656751443 / u.pixel
-=======
-
-
-def test_pixel_scale_pix(psf_pixellated):
-    psf_pixellated.pixel_scale = (1 / 3) * u.arcsecond / u.pixel
-    assert psf_pixellated.pixel_scale == (1 / 3) * u.arcsecond / u.pixel
-    psf_pixellated.pixel_scale = (2 / 3) * u.arcsecond / u.pixel
-
-
-def test_n_pix_pix(psf_pixellated):
-    assert psf_pixellated.n_pix.to(u.pixel).value == pytest.approx(21.0699454)
->>>>>>> 7f683b6e
 
 
 def test_peak_pix(psf_pixellated):
@@ -123,28 +87,17 @@
 
 
 def test_shape(psf_moffat):
-<<<<<<< HEAD
-    assert psf.shape == 4.7
-    psf.shape = 2.5
-    assert psf.shape == 2.5
-=======
     assert psf_moffat.shape == 4.7
     psf_moffat.shape = 2.5
     assert psf_moffat.shape == 2.5
->>>>>>> 7f683b6e
     with pytest.raises(ValueError):
         psf_moffat.FWHM = -1 * u.degree
     psf_moffat.FWHM = 2 * u.arcsecond
 
 
 @pytest.mark.parametrize("psf, t_pixel_scale, pixel_scale", [
-<<<<<<< HEAD
     (make_psf_moffat(), 2.85, 2.85),
     (make_psf_pixellated(), (1 / 3), (2 / 3))],
-=======
-    (make_moffat(), 2.85, 2.85),
-    (make_pixellated(), (1 / 3), (2 / 3))],
->>>>>>> 7f683b6e
     ids=["moffat", "pixellated"]
 )
 def test_pixel_scale(psf, t_pixel_scale, pixel_scale):
@@ -154,13 +107,8 @@
 
 
 @pytest.mark.parametrize("psf, expected_n_pix, pixel_scale", [
-<<<<<<< HEAD
     (make_psf_moffat(), 4.25754067000986, 2.85),
     (make_psf_pixellated(), 21.06994544, (2 / 3))],
-=======
-    (make_moffat(), 4.25754067000986, 2.85),
-    (make_pixellated(), 21.06994544, (2 / 3))],
->>>>>>> 7f683b6e
     ids=["moffat", "pixellated"]
 )
 def test_n_pix(psf, expected_n_pix, pixel_scale):
@@ -169,13 +117,8 @@
 
 
 @pytest.mark.parametrize("psf, expected_peak, pixel_scale", [
-<<<<<<< HEAD
     (make_psf_moffat(), 0.7134084656751443, 2.85),
     (make_psf_pixellated(), 0.08073066, (2 / 3))],
-=======
-    (make_moffat(), 0.7134084656751443, 2.85),
-    (make_pixellated(), 0.08073066, (2 / 3))],
->>>>>>> 7f683b6e
     ids=["moffat", "pixellated"]
 )
 def test_peak(psf, expected_peak, pixel_scale):
@@ -184,17 +127,10 @@
 
 
 @pytest.mark.parametrize("psf, image_size", [
-<<<<<<< HEAD
     (make_psf_moffat(), (21, 21)),
     (make_psf_pixellated(), (21, 21)),
     (make_psf_moffat(), (7, 9)),
     (make_psf_pixellated(), (7, 9))],
-=======
-    (make_moffat(), (21, 21)),
-    (make_pixellated(), (21, 21)),
-    (make_moffat(), (7, 9)),
-    (make_pixellated(), (7, 9))],
->>>>>>> 7f683b6e
     ids=["moffat_square",
          "pixellated_square",
          "moffat_rectangle",
@@ -213,17 +149,10 @@
 
 
 @pytest.mark.parametrize("psf, offset", [
-<<<<<<< HEAD
     (make_psf_moffat(), (0.0, 0.0)),
     (make_psf_pixellated(), (0.0, 0.0)),
     (make_psf_moffat(), (0.3, -0.7)),
     (make_psf_pixellated(), (0.3, -0.7))],
-=======
-    (make_moffat(), (0.0, 0.0)),
-    (make_pixellated(), (0.0, 0.0)),
-    (make_moffat(), (0.3, -0.7)),
-    (make_pixellated(), (0.3, -0.7))],
->>>>>>> 7f683b6e
     ids=["moffat_centre_offsets",
          "pixellated_centre_offsets",
          "moffat_noncentre_offsets",
@@ -237,13 +166,8 @@
 
 
 @pytest.mark.parametrize("psf, test_size", [
-<<<<<<< HEAD
     (make_psf_moffat(), (1.3, -1.3)),
     (make_psf_pixellated(), (-1.3, 1.3))],
-=======
-    (make_moffat(), (1.3, -1.3)),
-    (make_pixellated(), (-1.3, 1.3))],
->>>>>>> 7f683b6e
     ids=["moffat", "pixellated"]
 )
 def test_pixellated_invalid_size(psf, test_size):
